--- conflicted
+++ resolved
@@ -3,13 +3,10 @@
 # Licensed under the MIT License.
 # --------------------------------------------------------------------------
 import torch
-<<<<<<< HEAD
 import os
 from datasets import load_dataset
-=======
 from transformers import AutoConfig
 
->>>>>>> 2b5c96aa
 from olive.constants import Framework
 from torch.utils.data import DataLoader
 import onnxruntime as ort
