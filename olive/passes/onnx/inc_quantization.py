--- conflicted
+++ resolved
@@ -466,17 +466,12 @@
         except ImportError:
             raise ImportError(
                 "Please install `olive-ai[inc]` or `neural-compressor` to use Intel® Neural Compressor quantization"
-<<<<<<< HEAD
-            )
+            ) from None
         
         # check neural-compressor version for weight only quantization
         import neural_compressor
         assert not (run_config["approach"] == "weight_only" and version.parse(neural_compressor.__version__) < version.parse("2.3.0")), \
         "Require neural-compressor >= 2.3.0 to support weight only quantization."
-
-=======
-            ) from None
->>>>>>> 0ebb270a
 
         # start with a copy of the config
         run_config = deepcopy(config)
